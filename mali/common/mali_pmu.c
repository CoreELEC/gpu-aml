--- conflicted
+++ resolved
@@ -162,18 +162,12 @@
 	mask_ck = active_mask;
 	swt_dly = 0xfff;
 	for (current_domain = 1; current_domain <= pmu->registered_cores_mask; current_domain <<= 1) {
-<<<<<<< HEAD
-		if (current_domain & mask & stat) {
-			/* Kasin Added for quick power on. */
-			mali_hw_core_register_write_relaxed(&pmu->hw_core, PMU_REG_ADDR_MGMT_SW_DELAY, 0xff);
-=======
 		if (current_domain & active_mask) {
 			if (mask_ck == 1) {
 				swt_dly = pmu->switch_delay;
 				xxd = 0;
 			}
 			mali_hw_core_register_write_relaxed(&pmu->hw_core, PMU_REG_ADDR_MGMT_SW_DELAY, swt_dly);
->>>>>>> 525771c5
 			mali_hw_core_register_write(&pmu->hw_core, PMU_REG_ADDR_MGMT_POWER_UP, current_domain);
 
 			err = mali_pmu_wait_for_command_finish(pmu);
@@ -183,10 +177,6 @@
 		}
 		mask_ck = mask_ck >> 1;
 	}
-<<<<<<< HEAD
-	/* Kasin Added for restore config value. */
-	mali_hw_core_register_write_relaxed(&pmu->hw_core, PMU_REG_ADDR_MGMT_SW_DELAY, pmu->switch_delay);
-=======
 	if (xxd != 0) {
 		printk("@@@@ warn\n");
 		printk("mask_ck:%d,active_mask:%d\n", mask_ck, active_mask);
@@ -194,8 +184,6 @@
         }
         if (swt_dly != pmu->switch_delay)
 		mali_hw_core_register_write_relaxed(&pmu->hw_core, PMU_REG_ADDR_MGMT_SW_DELAY, pmu->switch_delay);
-
->>>>>>> 525771c5
 #endif
 
 #if defined(DEBUG)

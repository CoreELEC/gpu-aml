--- conflicted
+++ resolved
@@ -106,19 +106,9 @@
 
 	MALI_DEBUG_PRINT(2, ("Mali MMU: Creating Mali MMU: %s\n", resource->description));
 
-<<<<<<< HEAD
-	mmu = _mali_osk_calloc(1, sizeof(struct mali_mmu_core));
-	if (NULL != mmu) {
-#if MESON_CPU_TYPE == MESON_CPU_TYPE_MESON6
-		extern int static_pp_mmu_cnt;
-		mmu->id = static_pp_mmu_cnt++;
-		//MALI_DEBUG_PRINT(3, ("Mali MMU: mmu_id: %d\n", resource->mmu_id));
-#endif
-=======
 	mmu = _mali_osk_calloc(1,sizeof(struct mali_mmu_core));
 	if (NULL != mmu)
 	{
->>>>>>> 525771c5
 		if (_MALI_OSK_ERR_OK == mali_hw_core_create(&mmu->hw_core, resource, MALI_MMU_REGISTERS_SIZE)) {
 			if (_MALI_OSK_ERR_OK == mali_group_add_mmu_core(group, mmu)) {
 				if (is_virtual) {

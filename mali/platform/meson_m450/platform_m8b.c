--- conflicted
+++ resolved
@@ -59,14 +59,6 @@
 	637,     /* 637.5 Mhz */
 };
 
-<<<<<<< HEAD
-u32 get_mali_tbl_size(void)
-{
-	return sizeof(mali_dvfs_clk) / sizeof(u32);
-}
-
-#define MALI_PP_NUMBER 2
-=======
 static mali_dvfs_threshold_table mali_dvfs_table[]={
 		{ 0, 0, 5, 0  , 180}, /* for 255  */
 		{ 1, 1, 5, 152, 205}, /* for 364  */
@@ -155,7 +147,6 @@
 {
 	return mali_plat_data.dvfs_table_size - 1;
 }
->>>>>>> 525771c5
 
 static struct resource mali_gpu_resources[] =
 {
@@ -245,14 +236,6 @@
 	return 0;
 }
 
-<<<<<<< HEAD
-int mali_light_suspend(struct device *device)
-{
-	int ret = 0;
-	struct mali_pmu_core *pmu;
-
-	pmu = mali_pmu_get_global_pmu_core();
-=======
 static int mali_cri_light_suspend(size_t param)
 {
 	int ret;
@@ -343,7 +326,6 @@
 int mali_light_suspend(struct device *device)
 {
 	int ret = 0;
->>>>>>> 525771c5
 #ifdef CONFIG_MALI400_PROFILING
 	_mali_osk_profiling_add_event(MALI_PROFILING_EVENT_TYPE_SINGLE |
 					MALI_PROFILING_EVENT_CHANNEL_GPU |
@@ -352,28 +334,16 @@
 #endif
 
 	/* clock scaling. Kasin..*/
-<<<<<<< HEAD
-	mali_pmu_power_down_all(pmu);
-	//disable_clock();
-=======
 	ret = mali_clock_critical(mali_cri_light_suspend, (size_t)device);
 	disable_clock();
->>>>>>> 525771c5
 	return ret;
 }
 
 int mali_light_resume(struct device *device)
 {
 	int ret = 0;
-<<<<<<< HEAD
-	struct mali_pmu_core *pmu;
-
-	pmu = mali_pmu_get_global_pmu_core();
-	mali_pmu_power_up_all(pmu);
-=======
 	enable_clock();
 	ret = mali_clock_critical(mali_cri_light_resume, (size_t)device);
->>>>>>> 525771c5
 #ifdef CONFIG_MALI400_PROFILING
 	_mali_osk_profiling_add_event(MALI_PROFILING_EVENT_TYPE_SINGLE |
 					MALI_PROFILING_EVENT_CHANNEL_GPU |
@@ -393,11 +363,7 @@
 	flush_scaling_job();
 
 	/* clock scaling off. Kasin... */
-<<<<<<< HEAD
-	mali_pmu_power_down_all(pmu);
-=======
 	ret = mali_clock_critical(mali_cri_deep_suspend, (size_t)device);
->>>>>>> 525771c5
 	disable_clock();
 	return ret;
 }
@@ -405,24 +371,9 @@
 int mali_deep_resume(struct device *device)
 {
 	int ret = 0;
-<<<<<<< HEAD
-	struct mali_pmu_core *pmu;
-
-	pmu = mali_pmu_get_global_pmu_core();
-	enable_clock();
-	mali_pmu_power_up_all(pmu);
-	if (NULL != device->driver &&
-	    NULL != device->driver->pm &&
-	    NULL != device->driver->pm->resume)
-	{
-		/* Need to notify Mali driver about this event */
-		ret = device->driver->pm->resume(device);
-	}
-=======
 
 	/* clock scaling up. Kasin.. */
 	enable_clock();
 	ret = mali_clock_critical(mali_cri_deep_resume, (size_t)device);
->>>>>>> 525771c5
-	return ret;
-}
+	return ret;
+}

--- conflicted
+++ resolved
@@ -228,12 +228,7 @@
 	}
 
 	/* clock scaling off. Kasin... */
-<<<<<<< HEAD
 	disable_clock();
-=======
-	mali_perf_set_num_pp_cores(6);
-
->>>>>>> 0c6d1655
 
 	return ret;
 }
@@ -245,12 +240,8 @@
 	MALI_DEBUG_PRINT(4, ("mali_os_resume() called\n"));
 
 	/* clock scaling up. Kasin.. */
-<<<<<<< HEAD
+
 	enable_clock();
-=======
-	mali_perf_set_num_pp_cores(6);
-
->>>>>>> 0c6d1655
 
 	if (NULL != device->driver &&
 	    NULL != device->driver->pm &&
